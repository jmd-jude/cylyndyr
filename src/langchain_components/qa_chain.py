--- conflicted
+++ resolved
@@ -54,11 +54,6 @@
         """Initialize with LLM client and load prompts."""
         self.llm = self._get_llm_client()
         self.thread_id = str(uuid4())  # Generate unique thread ID for each instance
-<<<<<<< HEAD
-        self.memory = ConversationBufferMemory(return_messages=True)
-        self.analysis_memory = ConversationBufferMemory(return_messages=True)
-=======
->>>>>>> 4da277d8
         self.last_error = None  # Track the last query error
         with open('prompts.yaml', 'r') as file:
             self.prompts = yaml.safe_load(file)['prompts']['sql_generation']
@@ -181,20 +176,8 @@
             return ""
         
         history = []
-<<<<<<< HEAD
-        for msg in messages[-7:]:  # Last 7 interactions
-            if hasattr(msg, 'content') and isinstance(msg.content, str):
-                # Include all queries, not just SELECT statements
-                if any(keyword in msg.content.upper() for keyword in ['SELECT', 'WITH', 'INSERT', 'UPDATE', 'DELETE']):
-                    history.append(f"Previous query: {msg.content}")
-        
-        # Add error context if available
-        if self.last_error:
-            history.append(f"Previous error: {self.last_error}")
-=======
         # Get last 3 interactions (reduced from 7 for better performance)
         recent_history = st.session_state.chat_history[-3:]
->>>>>>> 4da277d8
         
         for interaction in recent_history:
             if 'query' in interaction:
@@ -512,15 +495,8 @@
             data = cursor.fetchall()
             df = pd.DataFrame(data, columns=columns)
             formatted_df = format_dataframe(df)
-<<<<<<< HEAD
-            
             # Clear last error on successful query
             self.last_error = None
-            
-=======
-            # Clear last error on successful query
-            self.last_error = None
->>>>>>> 4da277d8
             # Log query execution with results
             self._log_interaction(
                 'query_execution',
@@ -535,10 +511,6 @@
         except Exception as e:
             # Store the error for context in future queries
             self.last_error = str(e)
-<<<<<<< HEAD
-            
-=======
->>>>>>> 4da277d8
             # Log query execution error
             self._log_interaction(
                 'query_error',
